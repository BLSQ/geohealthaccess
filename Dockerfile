FROM ubuntu:focal-20200606

LABEL maintainer="yannforget@mailbox.org"

ENV DEBIAN_FRONTEND=noninteractive

# Dev mode
ARG DEV

# Install system dependencies
RUN apt-get update && \
    apt-get install -y --no-install-recommends \
    locales \
    osmium-tool \
    grass-core \
    gdal-bin \
    libgdal-dev \
    proj-bin \
    grass-core \
    python3-pip \
    && rm -rf /var/lib/apt/lists/*

RUN mkdir /app

# Install python dependencies
RUN pip3 install --upgrade pip
COPY requirements.txt /app/
RUN pip3 install -r /app/requirements.txt

# Dev dependencies
COPY requirements-dev.txt /app/
RUN if [ "$DEV" = "true" ] ; then pip3 install -r /app/requirements-dev.txt ; fi

# Install package
COPY geohealthaccess /app/geohealthaccess
COPY tests /app/tests
COPY setup.py /app/
RUN pip3 install -e /app

<<<<<<< HEAD
=======
ENV GDAL_DATA=/usr/share/gdal
ENV PROJ_LIB=/usr/share/proj

>>>>>>> f29caf90
WORKDIR /app
ENTRYPOINT ["geohealthaccess"]
CMD ["--help"]<|MERGE_RESOLUTION|>--- conflicted
+++ resolved
@@ -37,12 +37,9 @@
 COPY setup.py /app/
 RUN pip3 install -e /app
 
-<<<<<<< HEAD
-=======
 ENV GDAL_DATA=/usr/share/gdal
 ENV PROJ_LIB=/usr/share/proj
 
->>>>>>> f29caf90
 WORKDIR /app
 ENTRYPOINT ["geohealthaccess"]
 CMD ["--help"]